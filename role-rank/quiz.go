package main

type QuizInfo struct {
	Label       string
	Description string
	Value       string
	RoleID      string
	Commands    []string
	Level       int
}

var Quizzes = map[string]QuizInfo{
	"hiragana_katakana": {
		Label:       "Kanji Wakaran (漢字わからん)",
		Level:       0,
		Description: "Hiragana + Katakana Quiz",
		Value:       "hiragana_katakana",
		RoleID:      "1392065087216291891", // Replace with actual role ID
		Commands: []string{
		    "k!quiz hiragana+katakana nd mmq=10 dauq=1 font=5 atl=16 color=#f173ff size=100",
		},
	},
	"Level_1": {
		Label:       "Shoshinsha (初心者)",
		Level:       1,
		Description: "JPDB Beginner Level (1-300)",
		Value:       "Level_1",
		RoleID:      "1392065395984306246", // Replace with actual role ID
		Commands: []string{    
			"k!quiz jpdbtop30k(1-300) 20 hardcore nd mmq=10 dauq=1 font=5 atl=16 color=#f173ff size=100 effect=antiocr",
		},
	},
	"Level_2": {
		Label:       "Gakushūsha (学習者)",
		Level:       2,
		Description: "JPDB Intermediate Level (1-1000)",
		Value:       "Level_2",
		RoleID:      "1392065532051591240", // Replace with actual role ID
		Commands: []string{    
			"k!quiz jpdbtop30k(1-1000) 25 hardcore nd mmq=10 dauq=1 font=5 atl=16 color=#f173ff size=100 effect=antiocr",
		},
	},
	"Level_3": {
		Label:       "Jōkyūsha (上級者)",
		Level:       3,
		Description: "JPDB Advance Level (1-3000)",
		Value:       "Level_3",
		RoleID:      "1392065673185857627", // Replace with actual role ID
		Commands: []string{    
			"k!quiz jpdbtop30k(1-3000) 30 hardcore nd mmq=10 dauq=1 font=5 atl=16 color=#f173ff size=100 effect=antiocr",
		},
	},
	"Level_4": {
		Label:       "Senpai (先輩)",
		Level:       4,
		Description: "JPDB 5000 + gn2",
		Value:       "Level_4",
		RoleID:      "1392066020235153408",
		Commands: []string{
			"k!quiz gn2 nd 20 mmq=4 atl=60",
			"k!quiz jpdbtop30k(1-5000) 35 hardcore nd mmq=10 dauq=1 font=5 atl=16 color=#f173ff size=100 effect=antiocr",
		},
	},
	"Level_5": {
		Label:       "Tetsujin (鉄人)",
		Level:       5,
		Description: "JPDB 10K + gn1",
		Value:       "Level_5",
		RoleID:      "1392066105677189121", // Replace with actual role ID
		Commands: []string{
		    "k!quiz gn1 nd 20 mmq=4 atl=60",
			"k!quiz jpdbtop30k(1-10000) 40 hardcore nd mmq=10 dauq=1 font=5 atl=16 color=#f173ff size=100 effect=antiocr",
		},
	},
	"Level_6": {
		Label:       "Kotodama (言霊)",
		Level:       6,
		Description: "JPDB 20K + gn1",
		Value:       "Level_6",
		RoleID:      "1392066278335840376", // Replace with actual role ID
		Commands: []string{
		    "k!quiz gn1 nd 20 mmq=4 atl=60",
			"k!quiz jpdbtop30k(1-20000) 45 hardcore nd mmq=10 dauq=1 font=5 atl=16 color=#f173ff size=100 effect=antiocr",
		},
	},
	"Level_7": {
<<<<<<< HEAD
		Label:       "Koten Kam(古典神)",
		Level:       7,
=======
		Label:       "Koten Kami (古典神)",
>>>>>>> cc37482f
		Description: "JPDB 30K",
		Value:       "Level_7",
		RoleID:      "1392066430467440742", // Replace with actual role ID
		Commands: []string{     
			"k!quiz jpdbtop30k+haado 50 nd hardcore dauq=1 font=5 atl=16 mmq=9 color=#f173ff size=100 effect=antiocr",
		},
	},
}<|MERGE_RESOLUTION|>--- conflicted
+++ resolved
@@ -84,12 +84,8 @@
 		},
 	},
 	"Level_7": {
-<<<<<<< HEAD
-		Label:       "Koten Kam(古典神)",
+		Label:       "Koten Kami (古典神)",
 		Level:       7,
-=======
-		Label:       "Koten Kami (古典神)",
->>>>>>> cc37482f
 		Description: "JPDB 30K",
 		Value:       "Level_7",
 		RoleID:      "1392066430467440742", // Replace with actual role ID
